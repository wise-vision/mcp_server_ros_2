--- conflicted
+++ resolved
@@ -28,7 +28,6 @@
 from builtin_interfaces.msg import Time, Duration
 from std_msgs.msg import Header
 from rclpy.executors import SingleThreadedExecutor
-<<<<<<< HEAD
 from rclpy.qos import QoSDurabilityPolicy
 from rclpy.qos import QoSPresetProfiles
 from rclpy.qos import QoSReliabilityPolicy
@@ -53,15 +52,6 @@
     2: "ERROR_UNKNOWN_GOAL_ID",
     3: "ERROR_GOAL_TERMINATED",
 }
-=======
-from rclpy.qos import (
-    QoSProfile,
-    QoSPresetProfiles,
-    QoSReliabilityPolicy,
-    QoSDurabilityPolicy,
-    QoSHistoryPolicy,
-)
->>>>>>> 11a70aa2
 
 
 class ServiceNode(Node):
