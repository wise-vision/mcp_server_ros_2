
# WiseVision ROS2 MCP Server

Python server implementing Model Context Protocol (MCP) for ROS2.

![Demo](docs/assets/mcp-ros2-server.gif)

# Features
- List available topics 
- List available services 
- Call service
- Get messages from [WiseVision Data Black Box](https://github.com/wise-vision/wisevision_data_black_box) ([influxDB](https://www.influxdata.com) alternative to [Rosbag2](https://github.com/ros2/rosbag2))
- Subscribe topic to get messages
- Publish message on topic
- Echo message on topic
- Get fields from message type


**Note:** To call service with custom service source it before start server.

## API

### Tools

- **ros2_topic_list**
    - Retrun list of available topics
    - Output:
        - `topic_name` (string): Topic name
        - `topic_type` (string): Message topic type

- **ros2_service_list**
    - Retruns list available services
    - Output:
        - `service_name` (string): Service name
        - `service_type` (string): Service type
        - `request_fields` (string array): Fields in service

- **ros2_service_call**
    - Call ros2 service
    - Inputs:
        - `service_name` (string): Service name
        - `service_type` (string): Service type
        - `fields` (string array): Fields in service request filled with user data
        - `force_call` (bool): Force service call without every field in service field up, Default set to false
    - Output:
        - `result` (string): Return result of the service call
        - `error` (string): Return error in case of error
    - Features:
        - Check if service exists
        - Check if every field in service is provide

- **ros2_topic_subscribe**
    - Subscribes to a ROS 2 topic and collects messages either for a duration or a message limit.
    - Inputs:
        - `topic_name` (string): Topic name
        - `duration` (float): How long subscribe topic
        - `message_limit` (int): How many messages collect
        - Default to collect first message, waiting 5 seconds
    - Output:
        - `messages`: Serialized messages from topic
        - `count`: Number of collected messages
        - `duration`: How long messages has been collected

- **ros2_get_messages**
    - Inputs:
        - `topic_name` (string): Topic name
        - `message_type` (string): Message type
        - `number_of_msg`(int): How many messages get from data black box
        - `time_start` (str): Start time for data retrieval. Only messages with timestamps after this will be returned
        - `time_end` (str):  End time for data retrieval. Only messages with timestamps before this will be returned
    - Output:
        - `timestamps`: Time values used to indicate when each message was created, recorded, or received. Typically represented as ISO 8601 strings or UNIX epoch times. Used for filtering, ordering, and synchronizing data.
        - `messages`: Individual units of published data in ROS 2 topics. Each message contains a structured payload defined by its message type (e.g., `std_msgs/msg/String`).

- **ros2_get_message_fields**
    - Inputs:
        - `message_type` (string): Message type
    - Output:
        - Returns the field names and types for a given ROS 2 message request type

- **ros2_topic_publish**
    - Inputs:
        - `topic_name` (string): Topic name
        - `message_type` (string): Message type
        - `data` (dict): Dictionary with message fields
    - Output:
        - `status`: Status of publication


## Usage

### MCP Server Configuration
> [!NOTE]
> The server is running inside a Docker container as the root user. To communicate with other ROS components, they must also be run as root.

> [!NOTE]
> Due to this [issue](https://github.com/microsoft/vscode-copilot-release/issues/7505), this MCP server doesn't work with Copilot in Visual Studio Code.

**Docker run**

Set MCP setting to mcp.json.
```json
"mcp_server_ros_2": {
    "command": "docker",
    "args": [
        "run",
        "-i",
        "--rm",
        "wisevision/mcp_server_ros_2"
    ],
    }

```

### Build docker image locally
```bash
git clone https://github.com/wise-vision/mcp_server_ros_2.git
cd mcp_server_ros_2
docker build -t wisevision/mcp_server_ros_2 .
```


Add  this to AI Agent prompt:
```txt
You are an AI assistant that uses external tools via an MCP server.
Before calling any tool, always check your memory to see if the list of available tools is known.
	•	If you don’t have the current tool list in memory, your first action should be to call the list-tools tool.
	•	Never guess tool names or parameters.
	•	If a user requests something that may require a tool and you don’t have the right tool info, ask them or call list-tools first.
Once the tool list is loaded, you may call tools directly using their documented names and schemas.
```

# Debugging

Since MCP servers run over stdio, debugging can be challenging. For the best debugging
experience, we strongly recommend using the [MCP Inspector](https://github.com/modelcontextprotocol/inspector).

You can launch the MCP Inspector via [ `npm` ](https://docs.npmjs.com/downloading-and-installing-node-js-and-npm) with this command:

```bash
<<<<<<< HEAD
npx @modelcontextprotocol/inspector uv --directory /path/to/mcp_server_ros2 run mcp_ros_2_server
=======
npx @modelcontextprotocol/inspector uv --directory /path/to/mcp_server_ros2 run mcp_server_ros_2
>>>>>>> fa217ba7
```

Upon launching, the Inspector will display a URL that you can access in your browser to begin debugging.<|MERGE_RESOLUTION|>--- conflicted
+++ resolved
@@ -138,11 +138,7 @@
 You can launch the MCP Inspector via [ `npm` ](https://docs.npmjs.com/downloading-and-installing-node-js-and-npm) with this command:
 
 ```bash
-<<<<<<< HEAD
-npx @modelcontextprotocol/inspector uv --directory /path/to/mcp_server_ros2 run mcp_ros_2_server
-=======
 npx @modelcontextprotocol/inspector uv --directory /path/to/mcp_server_ros2 run mcp_server_ros_2
->>>>>>> fa217ba7
 ```
 
 Upon launching, the Inspector will display a URL that you can access in your browser to begin debugging.